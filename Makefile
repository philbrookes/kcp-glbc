--- conflicted
+++ resolved
@@ -8,16 +8,14 @@
 IMAGE_TAG ?= latest
 IMG ?= $(IMAGE_TAG_BASE):$(IMAGE_TAG)
 
-<<<<<<< HEAD
 GO_VERSION = $(shell go version | awk '{print $$3}')
 GO_GET_INSTALL = go get
 ifeq ($(GO_VERSION),go1.18)
 	GO_GET_INSTALL = go install
 endif
-=======
+
 KUBECONFIG ?= $(shell pwd)/.kcp/admin.kubeconfig
 CLUSTERS_KUBECONFIG_DIR ?= $(shell pwd)/tmp
->>>>>>> 22481c1e
 
 .PHONY: all
 all: build
